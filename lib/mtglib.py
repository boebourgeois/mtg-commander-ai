# Functions for Archidekt data, and Scryfall API

Archidekt_List = "Sol Ring", "Command Tower"

extended_card_list = []

def PasteDeckInTerminal(archidekt_deck = None):

    if archidekt_deck is None:
        archidekt_deck = input("Copy and paste your Archidekt data into here. For more information insert \"HELP\" instead.\nEnter :")

        if archidekt_deck.upper() == "HELP":
            print("""

            1) Navigate to your Archidekt deck online in a browser.
            2) Click on "Extras"
            3) Click "Export Deck"
            4) Click on the blue "Copy" button
            5) Paste contents in the terminal prompt below.
        
            """)

            PasteDeckInTerminal()

        else:
            return archidekt_deck
    else:
        return archidekt_deck

testvar = PasteDeckInTerminal()

print(testvar)

# Function to pull data about a single card name (string) #TODO

def PullCardFromScryfall(card_name):

    card = ""
    
    # if card contains power, toughness (likely a creature)
    return # name, cast_cost, card_type, card_description, power, toughness
    
    # if card does not return power, toughness
<<<<<<< HEAD
    return card # name, cast_cost, card_type, card_description
"""
=======
    return # name, cast_cost, card_type, card_description

>>>>>>> 99206870

# Function to create card #TODO
"""
def PopulateListUsingScryfall(archidek_list):

    for card in archidekt_list:
        extended_card_list.append(PullCardFromScryfall(card))
        log.Wait()
    return extended_card_list
"""
<|MERGE_RESOLUTION|>--- conflicted
+++ resolved
@@ -36,18 +36,13 @@
 def PullCardFromScryfall(card_name):
 
     card = ""
-    
+
     # if card contains power, toughness (likely a creature)
     return # name, cast_cost, card_type, card_description, power, toughness
-    
+
     # if card does not return power, toughness
-<<<<<<< HEAD
     return card # name, cast_cost, card_type, card_description
-"""
-=======
-    return # name, cast_cost, card_type, card_description
 
->>>>>>> 99206870
 
 # Function to create card #TODO
 """
